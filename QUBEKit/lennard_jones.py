--- conflicted
+++ resolved
@@ -16,7 +16,7 @@
     FreeParams = namedtuple('params', 'vfree bfree rfree')
     elem_dict = {
         'H': FreeParams(7.6, 6.5, 1.64),
-        'B': FreeParams(46.7, 99.5, 2.08),
+        'B': FreeParams(46.7, 99.5, 2.04),
         'C': FreeParams(34.4, 46.6, 2.08),
         'N': FreeParams(25.9, 24.2, 1.72),
         'O': FreeParams(22.1, 15.6, 1.60),
@@ -152,24 +152,6 @@
         # Beware weird units, (wrong in the paper too).
         # Units: vfree: Bohr ** 3, bfree: Ha * (Bohr ** 6), rfree: Angs
 
-<<<<<<< HEAD
-        FreeParams = namedtuple('params', 'vfree bfree rfree')
-        elem_dict = {
-            'H': FreeParams(7.6, 6.5, 1.64),
-            'B': FreeParams(46.7, 99.5, 2.04),
-            'C': FreeParams(34.4, 46.6, 2.08),
-            'N': FreeParams(25.9, 24.2, 1.72),
-            'O': FreeParams(22.1, 15.6, 1.60),
-            'F': FreeParams(18.2, 9.5, 1.58),
-            'P': FreeParams(84.6, 185, 2.07),
-            'S': FreeParams(75.2, 134.0, 2.00),
-            'Cl': FreeParams(65.1, 94.6, 1.88),
-            'Br': FreeParams(95.7, 162.0, 1.96),
-            'Si': FreeParams(101.64, 305, 2.00),
-        }
-
-=======
->>>>>>> d7aef844
         for pos, atom in enumerate(self.ddec_data):
             try:
                 atomic_name, atom_vol = atom[1], atom[-1]
