#!/usr/bin/env python3

from QUBEKit.decorators import for_all_methods, timer_logger
from QUBEKit.helpers import check_net_charge

from collections import OrderedDict
import os

import numpy as np


@for_all_methods(timer_logger)
class LennardJones:

    def __init__(self, molecule):

        self.molecule = molecule

        # self.ddec_data is the DDEC molecule data in the format:
        # ['atom number', 'atom type', 'x', 'y', 'z', 'charge', 'x dipole', 'y dipole', 'z dipole', 'vol']
        # It will be extended and tweaked by each core method of this class.

        self.ddec_data = []

        # Sigma: Angs -> nm
        self.sigma_conversion = 0.1

        # Epsilon: (Ha * (Bohr ** 6)) / (Angs ** 6) -> kJ / mol
        # (Ha * (Bohr ** 6)) / (Angs ** 6) -> Ha = * 0.529177 ** 6
        # Ha -> kcal / mol = * 627.509
        # kcal / mol -> kJ / mol = * 4.184
        # PI = 57.65240039
        self.epsilon_conversion = 57.65240039

        self.non_bonded_force = {}

    def extract_params_chargemol(self):
        """
        From Chargemol output files, extract the necessary parameters for calculation of L-J.
        Desired format:
        ['atom number', 'atom type', 'x', 'y', 'z', 'charge', 'x_dipole', 'y_dipole', 'z_dipole', 'vol']
        All vals are float except atom number (int) and atom type (str).
        """

        if self.molecule.ddec_version == 6:
            net_charge_file_name = 'DDEC6_even_tempered_net_atomic_charges.xyz'

        elif self.molecule.ddec_version == 3:
            net_charge_file_name = 'DDEC3_net_atomic_charges.xyz'

        else:
            raise ValueError('Unsupported DDEC version; please use version 3 or 6.')

        if not os.path.exists(net_charge_file_name):
            raise FileNotFoundError(
                '\nCannot find the DDEC output file.\nThis could be indicative of several issues.\n'
                'Please check Chargemol is installed in the correct location and that the configs'
                ' point to that location.')

        with open(net_charge_file_name, 'r+') as charge_file:

            lines = charge_file.readlines()

        # Find number of atoms
        atom_total = int(lines[0])

        for pos, row in enumerate(lines):
            # Data marker:
            if 'The following XYZ' in row:
                start_pos = pos + 2
                break
        else:
            raise EOFError(f'Cannot find charge data in {net_charge_file_name}.')

        # Append the atom number and type, coords, charge, dipoles:
        for line in lines[start_pos: start_pos + atom_total]:
            a_number, a_type, *data = line.split()
            self.ddec_data.append([int(a_number), a_type] + [float(datum) for datum in data])

        charges = [atom[5] for atom in self.ddec_data]
        check_net_charge(charges, ideal_net=self.molecule.charge)

        r_cubed_file_name = 'DDEC_atomic_Rcubed_moments.xyz'

        with open(r_cubed_file_name, 'r+') as vol_file:

            lines = vol_file.readlines()

        vols = [float(line.split()[-1]) for line in lines[2:atom_total + 2]]

        for pos, atom in enumerate(self.ddec_data):
            atom.append(vols[pos])

    def extract_params_onetep(self):
        """
        From ONETEP output files, extract the necessary parameters for calculation of L-J.
        Desired format:
        ['atom number', 'atom type', 'x', 'y', 'z', 'charge', 'vol']
        All vals are float except atom number (int) and atom type (str).
        """

        # We know this from the molecule object self.molecule try to get the info from there
        for pos, atom in enumerate(self.molecule.coords['input']):
            self.ddec_data.append([pos + 1] + [atom[i] for i in range(4)])

        # TODO Just move the ddec.onetep file instead? Handle this in run file?
        # Second file contains the rest (charges, dipoles and volumes):
        with open(f'{"" if os.path.exists("ddec.onetep") else "iter_1/"}ddec.onetep', 'r') as file:
            lines = file.readlines()

        charge_pos, vol_pos = False, False
        for pos, line in enumerate(lines):

            # Charges marker in file:
            if 'DDEC density' in line:
                charge_pos = pos + 7

            # Volumes marker in file:
            if 'DDEC Radial' in line:
                vol_pos = pos + 4

        if not (charge_pos and vol_pos):
            raise EOFError('Cannot locate charges and / or volumes in ddec.onetep file.')
            
        charges = [float(line.split()[-1]) for line in lines[charge_pos: charge_pos + len(self.ddec_data)]]
        check_net_charge(charges, ideal_net=self.molecule.charge)

        # Add the AIM-Valence and the AIM-Core to get V^AIM
        volumes = [float(line.split()[2]) + float(line.split()[3]) for line in lines[vol_pos: vol_pos + len(self.ddec_data)]]

        # Add the charges and volumes to the end of the inner lists (containing coords etc)
        for pos, atom in enumerate(self.ddec_data):
            atom.extend((charges[pos], volumes[pos]))

    def append_ais_bis(self):
        """
        Use the AIM parameters from extract_params_*() to calculate a_i and b_i according to paper.
        Calculations from paper have been combined and simplified for faster computation.
        """

        # Beware weird units, (wrong in the paper too).
        # 'elem' : [vfree, bfree, rfree]
        # Units: [vfree: Bohr ** 3, bfree: Ha * (Bohr ** 6), rfree: Angs]

        elem_dict = {
            'H': [7.6, 6.5, 1.64],
            'C': [34.4, 46.6, 2.08],
            'N': [25.9, 24.2, 1.72],
            'B': [46.7, 99.5, 2.08],
            'O': [22.1, 15.6, 1.60],
            'F': [18.2, 9.5, 1.58],
            'P': [84.6, 185, 2.00],
            'S': [75.2, 134.0, 2.00],
            'CL': [65.1, 94.6, 1.88],
            'BR': [95.7, 162.0, 1.96],
        }

        for pos, atom in enumerate(self.ddec_data):

            # r_aim = r_free * ((vol / v_free) ** (1 / 3))
            r_aim = elem_dict[f'{atom[1]}'][2] * ((atom[-1] / elem_dict[f'{atom[1]}'][0]) ** (1 / 3))

            # b_i = bfree * ((vol / v_free) ** 2)
            b_i = elem_dict[f'{atom[1]}'][1] * ((atom[-1] / elem_dict[f'{atom[1]}'][0]) ** 2)

            a_i = 32 * b_i * (r_aim ** 6)

            self.ddec_data[pos] += [r_aim, b_i, a_i]

    def calculate_sig_eps(self):
        """
        Adds the sigma, epsilon terms to the ligand class object as a dictionary.
        The ligand class object (NonbondedForce) is stored as an empty dictionary until this method is called.
        first_pass argument prevents the sigmas being recalculated (unlike the epsilons).
        """

        # Creates Nonbondedforce dict for later xml creation.
        # Format: {0: [charge, sigma, epsilon], 1: [charge, sigma, epsilon], ... }
        # This follows the usual ordering of the atoms such as in molecule.coords.

        for pos, atom in enumerate(self.ddec_data):

            if atom[-1] == 0:
                sigma = epsilon = 0

            else:
                # sigma = (a_i / b_i) ** (1 / 6)
                sigma = (atom[-1] / atom[-2]) ** (1 / 6)
                sigma *= self.sigma_conversion

                # epsilon = (b_i ** 2) / (4 * a_i)
                epsilon = (atom[-2] ** 2) / (4 * atom[-1])
                epsilon *= self.epsilon_conversion

            self.non_bonded_force[pos] = [str(atom[5]), str(sigma), str(epsilon)]

    def correct_polar_hydrogens(self):
        """
        Identifies the polar Hydrogens and changes the a_i, b_i values accordingly.
        May be removed / heavily changed if we switch away from atom typing and use SMARTS.
        """

<<<<<<< HEAD
=======
        # Create dictionary which stores the atom number and its type:
        # atoms = {1: 'C', 2: 'C', 3: 'H', 4: 'H', ...}
        # (+1 because topology indices count from 1, not 0)
        positions = {self.molecule.coords['input'].index(atom) + 1: atom[0] for atom in self.molecule.coords['input']}

>>>>>>> 424c6953
        # Loop through pairs in topology
        # Create new pair list with the atoms
        new_pairs = []
        for pair in self.molecule.topology.edges:
            new_pair = (self.molecule.atoms[pair[0]], self.molecule.atoms[pair[1]])
            new_pairs.append(new_pair)

        # Find all the polar hydrogens and store their positions / atom numbers
        polars = []
        for pair in new_pairs:
            if 'O' == pair[0].element or 'N' == pair[0].element or 'S' == pair[0].element:
                if 'H' == pair[1].element:
                    polars.append(pair)

            if 'O' == pair[1].element or 'N' == pair[1].element or 'S' == pair[1].element:
                if 'H' == pair[0].element:
                    polars.append(pair)

        # Find square root of all b_i values so that they can be added easily according to paper's formula.
        for atom in self.ddec_data:
            atom[-2] = (atom[-2]) ** 0.5

        if polars:
            for pair in polars:
                if 'H' == pair[0].element or 'H' == pair[1].element:
                    if 'H' == pair[0].element:
                        polar_h_pos = pair[0].index
                        polar_son_pos = pair[1].index
                    else:
                        polar_h_pos = pair[1].index
                        polar_son_pos = pair[0].index

                    # Calculate the new b_i for the two polar atoms (polar h and polar sulfur, oxygen or nitrogen)
                    self.ddec_data[polar_son_pos][-2] += self.ddec_data[polar_h_pos][-2]
                    self.ddec_data[polar_h_pos][-2] = 0

        # Square all the b_i values again
        for atom in self.ddec_data:
            atom[-2] *= atom[-2]

        # Recalculate the a_i values
        for atom in self.ddec_data:
            atom[-1] = 32 * atom[-2] * (atom[-3] ** 6)

        # Update epsilon (not sigma) according to new a_i and b_i values
        for pos, atom in enumerate(self.ddec_data):

            if atom[-1] == 0:
                epsilon, self.non_bonded_force[pos][1] = 0, str(0)
            else:
                # epsilon = (b_i ** 2) / (4 * a_i)
                epsilon = (atom[-2] ** 2) / (4 * atom[-1])
                epsilon *= self.epsilon_conversion

            self.non_bonded_force[pos] = [str(atom[5]), self.non_bonded_force[pos][1], str(epsilon)]

    def apply_symmetrisation(self):
        """Using the atoms picked out to be symmetrised apply the symmetry to the charge, sigma and epsilon values"""

        # get the values to be symmetrised
        for sym_set in self.molecule.symm_hs.values():
            charges, sigmas, epsilons = [], [], []
            for atom_set in sym_set:
                for atom in atom_set:
                    charges.append(float(self.non_bonded_force[atom][0]))
                    sigmas.append(float(self.non_bonded_force[atom][1]))
                    epsilons.append(float(self.non_bonded_force[atom][2]))

                # calculate the average values to be used in symmetry
                charge, sigma, epsilon = sum(charges) / len(charges), sum(sigmas) / len(sigmas), sum(epsilons) / len(epsilons)

                # Loop through the atoms again and store the new values
                for atom in atom_set:
                    self.non_bonded_force[atom] = [str(charge), str(sigma), str(epsilon)]

    def extract_extra_sites(self):
        """
        1) Gather the extra sites from the XYZ find parent and 2 reference atoms
        2) calculate the local coords site
        3) save the charge
        4) return back to the molecule
        (users have the option to use sites or no sites this way)
        """

        # weighting arrays for the virtual sites should not be changed
        w1o, w2o, w3o = 1.0, 0.0, 0.0  # SUM SHOULD BE 1
        w1x, w2x, w3x = -1.0, 1.0, 0.0  # SUM SHOULD BE 0
        w1y, w2y, w3y = -1.0, 0.0, 1.0  # SUM SHOULD BE 0

        if not os.path.exists('xyz_with_extra_point_charges.xyz'):
            return

        with open('xyz_with_extra_point_charges.xyz') as xyz_sites:
            lines = xyz_sites.readlines()

        sites = OrderedDict()
        sites_no = 0
        for i, line in enumerate(lines[2:]):
            # get the current element
            element = str(line.split()[0])

            if element != 'X':
                # search the following entries for sites connected to this atom
                for pos_site in lines[i + 3:]:
                    if str(pos_site.split()[0]) != 'X':
                        # if there are no sites break and start the next loop
                        break
                    else:
                        # get the virtual site coords
                        v_pos = np.array([float(pos_site.split()[x]) for x in range(1, 4)])
                        # get parent index number for the topology network
                        parent = i - sites_no
                        # get the two closest atoms to the parent
                        closet_atoms = list(self.molecule.topology.neighbors(parent))
                        if len(closet_atoms) < 2:
                            # find another atom if we only have one
                            # dont want to get the parent as a close atom
                            closet_atoms.append(list(self.molecule.topology.neighbors(closet_atoms[0]))[-1])

                        # Get the xyz coordinates of the reference atoms
<<<<<<< HEAD
                        parent_pos = self.molecule.molecule['qm'][parent]
                        close_a = self.molecule.molecule['qm'][closet_atoms[0]]
                        close_b = self.molecule.molecule['qm'][closet_atoms[1]]
=======
                        parent_pos = np.array(self.molecule.coords['qm'][parent - 1][1:])
                        close_a = np.array(self.molecule.coords['qm'][closet_atoms[0] - 1][1:])
                        close_b = np.array(self.molecule.coords['qm'][closet_atoms[1] - 1][1:])
>>>>>>> 424c6953

                        # work out the local coordinates site using rules from the OpenMM guide
                        orig = w1o * parent_pos + w2o * close_a + close_b * w3o
                        ab = w1x * parent_pos + w2x * close_a + w3x * close_b  # rb-ra
                        ac = w1y * parent_pos + w2y * close_a + w3y * close_b  # rb-ra
                        # Get the axis unit vectors
                        z_dir = np.cross(ab, ac)
                        z_dir = z_dir / np.sqrt(np.dot(z_dir, z_dir.reshape(3, 1)))
                        x_dir = ab / np.sqrt(np.dot(ab, ab.reshape(3, 1)))
                        y_dir = np.cross(z_dir, x_dir)
                        # Get the local coordinates positions
                        p1 = np.dot((v_pos - orig), x_dir.reshape(3, 1))
                        p2 = np.dot((v_pos - orig), y_dir.reshape(3, 1))
                        p3 = np.dot((v_pos - orig), z_dir.reshape(3, 1))

                        charge = float(pos_site.split()[4])

                        # store the site info [(parent top no, a, b), (p1, p2, p3), charge]]
                        sites[sites_no] = [(parent, closet_atoms[0], closet_atoms[1]), (p1 / 10, p2 / 10, p3 / 10), charge]
                        sites_no += 1

        self.molecule.sites = sites

        # get the parent non bonded values
        for site in sites.values():
            charge, sigma, eps = self.non_bonded_force[site[0][0]]
            # Change the charge on the first entry
            charge = float(charge) - site[2]
            self.non_bonded_force[site[0][0]] = [str(charge), sigma, eps]

    def calculate_non_bonded_force(self):
        """
        Main worker method for LennardJones class. Extracts necessary parameters from ONETEP or Chargemol files;
        Calculates the a_i and b_i values;
        Calculates the sigma and epsilon values using those a_i and b_i values;
        Redistributes L-J parameters according to polar Hydrogens, then recalculates epsilon values.
        returns non_bonded_force for the XML creator in Ligand class.
        """

        if self.molecule.charges_engine == 'chargemol':
            self.extract_params_chargemol()

        elif self.molecule.charges_engine == 'onetep':
            self.extract_params_onetep()

        else:
            raise KeyError('Invalid charges engine provided, cannot extract charges.')

        # Calculate initial a_is and b_is
        self.append_ais_bis()

        # Use the a_is and b_is to calculate the non_bonded_force dict
        self.calculate_sig_eps()

        # Tweak for polar Hydrogens
        self.correct_polar_hydrogens()

        # Tweak the charge, sigma and epsilon for symmetry
        self.apply_symmetrisation()

        # Find extra site positions in local coords if present and tweak the charges of the parent
        if self.molecule.charges_engine == 'onetep':
            self.extract_extra_sites()

        return self.non_bonded_force<|MERGE_RESOLUTION|>--- conflicted
+++ resolved
@@ -151,8 +151,8 @@
             'F': [18.2, 9.5, 1.58],
             'P': [84.6, 185, 2.00],
             'S': [75.2, 134.0, 2.00],
-            'CL': [65.1, 94.6, 1.88],
-            'BR': [95.7, 162.0, 1.96],
+            'Cl': [65.1, 94.6, 1.88],
+            'Br': [95.7, 162.0, 1.96],
         }
 
         for pos, atom in enumerate(self.ddec_data):
@@ -200,14 +200,6 @@
         May be removed / heavily changed if we switch away from atom typing and use SMARTS.
         """
 
-<<<<<<< HEAD
-=======
-        # Create dictionary which stores the atom number and its type:
-        # atoms = {1: 'C', 2: 'C', 3: 'H', 4: 'H', ...}
-        # (+1 because topology indices count from 1, not 0)
-        positions = {self.molecule.coords['input'].index(atom) + 1: atom[0] for atom in self.molecule.coords['input']}
-
->>>>>>> 424c6953
         # Loop through pairs in topology
         # Create new pair list with the atoms
         new_pairs = []
@@ -328,15 +320,9 @@
                             closet_atoms.append(list(self.molecule.topology.neighbors(closet_atoms[0]))[-1])
 
                         # Get the xyz coordinates of the reference atoms
-<<<<<<< HEAD
-                        parent_pos = self.molecule.molecule['qm'][parent]
-                        close_a = self.molecule.molecule['qm'][closet_atoms[0]]
-                        close_b = self.molecule.molecule['qm'][closet_atoms[1]]
-=======
-                        parent_pos = np.array(self.molecule.coords['qm'][parent - 1][1:])
-                        close_a = np.array(self.molecule.coords['qm'][closet_atoms[0] - 1][1:])
-                        close_b = np.array(self.molecule.coords['qm'][closet_atoms[1] - 1][1:])
->>>>>>> 424c6953
+                        parent_pos = self.molecule.coords['qm'][parent]
+                        close_a = self.molecule.coords['qm'][closet_atoms[0]]
+                        close_b = self.molecule.coords['qm'][closet_atoms[1]]
 
                         # work out the local coordinates site using rules from the OpenMM guide
                         orig = w1o * parent_pos + w2o * close_a + close_b * w3o
