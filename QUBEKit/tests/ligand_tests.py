--- conflicted
+++ resolved
@@ -4,24 +4,6 @@
 from os import system
 
 import unittest
-
-
-acetone = """COMPND    acetone
-HETATM    1  C1  UNL     1       1.273  -0.213  -0.092  1.00  0.00           C  
-HETATM    2  C2  UNL     1      -0.006   0.543  -0.142  1.00  0.00           C  
-HETATM    3  O1  UNL     1       0.076   1.721  -0.474  1.00  0.00           O  
-HETATM    4  C3  UNL     1      -1.283  -0.126   0.197  1.00  0.00           C  
-HETATM    5  H1  UNL     1       1.797   0.136   0.840  1.00  0.00           H  
-HETATM    6  H2  UNL     1       1.845   0.072  -1.000  1.00  0.00           H  
-HETATM    7  H3  UNL     1       1.082  -1.311  -0.045  1.00  0.00           H  
-HETATM    8  H4  UNL     1      -1.979   0.089  -0.663  1.00  0.00           H  
-HETATM    9  H5  UNL     1      -1.680   0.295   1.147  1.00  0.00           H  
-HETATM   10  H6  UNL     1      -1.125  -1.207   0.231  1.00  0.00           H  
-CONECT    1    2    5    6    7
-CONECT    2    3    3    4
-CONECT    4    8    9   10
-END
-"""
 
 
 class TestLigands(unittest.TestCase):
@@ -39,11 +21,8 @@
 
     def test_pdb_reader(self):
 
-<<<<<<< HEAD
-        # Check all atoms are found in the input structure
-=======
+
         # Check all atoms are found
->>>>>>> 9b5beb67
         self.assertEqual(10, len(self.molecule.molecule['input']))
 
         # Check atom names and coords are extracted for each atom in the molecule
