#! /usr/bin/env python

from engines import PSI4, Gaussian
from ligand import Ligand
<<<<<<< HEAD
import os
from lennard_jones import lj_calc_coefficients
=======
from QUBEKit.modseminario import modified_seminario_method, input_data_processing_g09
from QUBEKit.dihedrals import Torsion_scan
>>>>>>> 7b9e7b62


# def gather_charges():
#     """Takes the TheoryTests files and extracts the net charge as a tuple with the molecule + functional
#     For example, opens the benzene_PBE0_001 folder, finds the charges file from DDEC6,
#     finds the net charge from the carbon atoms and finally returns them as:
#     {net charge, benzene_PBE0}
#
#     These charges can then be output to a graph."""
#
#     from operator import itemgetter
#
#     molecules = ['/benzene', '/methane', '/ethane', '/acetone', '/methanol']
#     charges_list = []
#
#     for root, dirs, files in os.walk('./TheoryTests'):
#         for file in files:
#             for i in range(len(molecules)):
#                 if molecules[i] in root:
#                     if file.startswith('DDEC6_even_tempered_net'):
#                         name = file
#                         # print(root + '/' + name)
#                         with open(root + '/' + name, 'r') as charge_file:
#                             net_charge = 0
#                             lines = charge_file.readlines()
#                             for count, line in enumerate(lines):
#                                 if line[0:2] == 'C ':
#                                     net_charge += float(line.split()[4])
#                             # Find average charge
#                             #         net_charge /= (count + 1)
#                         charges_list.append([molecules[i][1:], root.split('_')[-2], round(net_charge, 4)])
#                         # Sort list by molecule
#                         charges_list = sorted(charges_list, key=itemgetter(0))
#                         # Sort list by functional
#                         charges_list = sorted(charges_list, key=itemgetter(1))
#
#     return np.array(charges_list)
#
#
# def plot_charges(charges=gather_charges()):
#
#     import numpy as np
#     import matplotlib.pyplot as plt
#
#     N = 5
#     ind = np.arange(N)  # The x locations for the groups
#     width = 0.18  # The width of the bars
#
#     fig = plt.figure()
#     ax = fig.add_subplot(111)
#
#     # Segregate data according to molecule and functional
#     charges = [float(charge[2]) for charge in charges]
#     B3LYP = charges[0:5]
#     BB1K = charges[5:10]
#     PBE = charges[10:15]
#     wB97X_D = charges[15:20]
#
#     # Set group separation
#     rects1 = ax.bar(ind, B3LYP, width)
#     rects2 = ax.bar(ind + width, BB1K, width)
#     rects3 = ax.bar(ind + width * 2, PBE, width)
#     rects4 = ax.bar(ind + width * 3, wB97X_D, width)
#
#     plt.title('Net Charges Across Carbon Atoms')
#     ax.set_ylabel('Net Charges')
#     ax.set_xticks(ind + width)
#     ax.set_xticklabels(('Acetone', 'benzene', 'ethane', 'methane', 'methanol'))
#     ax.legend((rects1[0], rects2[0], rects3[0], rects4[0]), ('B3LYP', 'BB1K', 'PBE', 'wB97X-D'))
#
#     ax.yaxis.grid(which="both", linewidth=0.7)
#
#     plt.show()


# print(gather_charges())
# print(plot_charges())

defaults_dict = {'charge': 0, 'multiplicity': 1,
                 'bonds engine': 'psi4', 'charges engine': 'chargemol',
                 'ddec version': 6, 'geometric': True, 'solvent': None,
                 'run number': '999', 'config': 'default_config'}

# file = 'ethane.pdb'
# mol = Ligand(file)
#
# if defaults_dict['bonds engine'] == 'psi4':
#     QMengine = PSI4(mol, defaults_dict['config'], defaults_dict['geometric'], defaults_dict['solvent'])
#
#     os.chdir('QUBEKit_2018_11_01_ethane_999')

<<<<<<< HEAD
#     if defaults_dict['geometric']:
#
#         # print('now write the hessian input file and run')
#         # QMengine.generate_input(0, 1, QM=True)
#         # print(mol.get_bond_lengths(QM=True))
#         print('extracting hessian')
#         mol = QMengine.hessian()
#
#         # need to give the vib scalling from the configs folder
#         # modified_Seminario_method(0.957, mol)
#
# # QMengine.generate_input(defaults_dict['charge'], defaults_dict['multiplicity'])

#
# gtest = Gaussian(mol, defaults_dict['config'], defaults_dict['charge'], defaults_dict['multiplicity'])
#
# gtest.generate_input()
=======
def mode_check(g09_modes, mol):
    """"Compare the modes calculated by g09 and psi4 calculate the % error and MUE taking g09 as ref
    no scalling as they are calculated at the same theroy"""
    import numpy as np

    MMfreq = np.array(mol.modes)
    N = len(list(mol.topology.nodes))
    print(N)
    front = 1 / (3 * N - 6)
    QMfreq = np.array(g09_modes)
    bot =  QMfreq
    # print(bot)
    top = bot - MMfreq
    # print(top)
    mean_percent = 100 * front * sum(abs(top / bot))
    mean_error = front * sum(abs(top))
    print("Mean percentage error across frequencies = %5.3f" % (mean_percent))
    print("Mean unsigned error across frequencies = %6.3f" % (mean_error))


file = 'ethane.pdb'
mol = Ligand(file)
# print(mol)
MMengine = 'OpenMM' #  place holder for now
if defaults_dict['bonds engine'] == 'psi4':
    QMengine = PSI4(mol, defaults_dict)

    os.chdir('QUBEKit_2018_10_31_methane_666')

    # if defaults_dict['geometric']:
        # print('writing the input files running geometric')
        # QMengine.geo_gradiant(0, 1)

        # QMengine.generate_input(0, 1)
        # print('extracting the optimized structure')
        # mol.read_xyz_geo()
        # mol = QMengine.optimised_structure()
        # print(mol)
        # print('now write the hessian input file and run')
        # QMengine.generate_input(0, 1, QM=True, hessian=True)
        # print(mol.get_bond_lengths(QM=True))
        # print('extracting hessian')
        # mol = QMengine.hessian()
        # mol.hessian = input_data_processing_g09()
        # print(mol)
        # def isSymmetric(mat, N):
        #     for i in range(N):
        #         for j in range(N):
        #             if (mat[i,j] != mat[j,i]):
        #                 return False
        #     return True
        # print(isSymmetric(mol.hessian, 15))
        #print(len(mol.hessian))

        # need to give the vib scalling from the configs folder
        # modified_seminario_method(0.957, mol)
        # g09_B3LYP_modes = [307.763,  826.0159, 827.2216, 996.2495, 1216.8186, 1217.6571, 1407.3454, 1422.7768, 1503.0658, 1503.4704, 1505.2479, 1505.6004, 3024.1788, 3024.2981, 3069.7309, 3069.9317, 3094.7834, 3094.9185]
        # g09_PBE_modes = [302.8884, 798.9961, 800.5292, 990.4741, 1172.8610, 1173.9200,  1353.9015, 1371.2520, 1453.8914, 1454.4174, 1454.5196, 1454.9089, 2966.7425, 2968.0405, 3020.3395, 3020.5401, 3045.1898, 3045.3219]
        # g09_wb97xd_modes = [306.5634, 829.3540, 834.2469, 1016.6714, 1219.6302, 1221.3450, 1406.3348, 1432.7911, 1505.4329, 1506.6761, 1511.0973, 1511.3159, 3051.1161, 3053.2269, 3110.2532, 3111.6376, 3133.7972, 3135.1898]
        # mol = QMengine.all_modes()
        # print(mol.modes)
        # print('comparing modes to g09')
        # mode_check(g09_B3LYP_modes, mol)

scan = Torsion_scan(mol, QMengine, MMengine)
print(scan.cmd)
scan.start_scan()

print(mol)
>>>>>>> 7b9e7b62
<|MERGE_RESOLUTION|>--- conflicted
+++ resolved
@@ -2,13 +2,9 @@
 
 from engines import PSI4, Gaussian
 from ligand import Ligand
-<<<<<<< HEAD
-import os
-from lennard_jones import lj_calc_coefficients
-=======
+
 from QUBEKit.modseminario import modified_seminario_method, input_data_processing_g09
 from QUBEKit.dihedrals import Torsion_scan
->>>>>>> 7b9e7b62
 
 
 # def gather_charges():
@@ -100,25 +96,7 @@
 #
 #     os.chdir('QUBEKit_2018_11_01_ethane_999')
 
-<<<<<<< HEAD
-#     if defaults_dict['geometric']:
-#
-#         # print('now write the hessian input file and run')
-#         # QMengine.generate_input(0, 1, QM=True)
-#         # print(mol.get_bond_lengths(QM=True))
-#         print('extracting hessian')
-#         mol = QMengine.hessian()
-#
-#         # need to give the vib scalling from the configs folder
-#         # modified_Seminario_method(0.957, mol)
-#
-# # QMengine.generate_input(defaults_dict['charge'], defaults_dict['multiplicity'])
 
-#
-# gtest = Gaussian(mol, defaults_dict['config'], defaults_dict['charge'], defaults_dict['multiplicity'])
-#
-# gtest.generate_input()
-=======
 def mode_check(g09_modes, mol):
     """"Compare the modes calculated by g09 and psi4 calculate the % error and MUE taking g09 as ref
     no scalling as they are calculated at the same theroy"""
@@ -187,5 +165,4 @@
 print(scan.cmd)
 scan.start_scan()
 
-print(mol)
->>>>>>> 7b9e7b62
+print(mol)