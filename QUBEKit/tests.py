#! /usr/bin/env python

from engines import PSI4
from ligand import Ligand
<<<<<<< HEAD
from QUBEKit.modseminario import modified_seminario_method, input_data_processing_g09
from QUBEKit.modified_Seminario_method import modified_Seminario_method
=======
import os
from QUBEKit.modseminario import modified_seminario_method
>>>>>>> 09b4b22c


# def gather_charges():
#     """Takes the TheoryTests files and extracts the net charge as a tuple with the molecule + functional
#     For example, opens the benzene_PBE0_001 folder, finds the charges file from DDEC6,
#     finds the net charge from the carbon atoms and finally returns them as:
#     {net charge, benzene_PBE0}
#
#     These charges can then be output to a graph."""
#
#     from operator import itemgetter
#
#     molecules = ['/benzene', '/methane', '/ethane', '/acetone', '/methanol']
#     charges_list = []
#
#     for root, dirs, files in os.walk('./TheoryTests'):
#         for file in files:
#             for i in range(len(molecules)):
#                 if molecules[i] in root:
#                     if file.startswith('DDEC6_even_tempered_net'):
#                         name = file
#                         # print(root + '/' + name)
#                         with open(root + '/' + name, 'r') as charge_file:
#                             net_charge = 0
#                             lines = charge_file.readlines()
#                             for count, line in enumerate(lines):
#                                 if line[0:2] == 'C ':
#                                     net_charge += float(line.split()[4])
#                             # Find average charge
#                             #         net_charge /= (count + 1)
#                         charges_list.append([molecules[i][1:], root.split('_')[-2], round(net_charge, 4)])
#                         # Sort list by molecule
#                         charges_list = sorted(charges_list, key=itemgetter(0))
#                         # Sort list by functional
#                         charges_list = sorted(charges_list, key=itemgetter(1))
#
#     return np.array(charges_list)
#
#
# def plot_charges(charges=gather_charges()):
#
#     import numpy as np
#     import matplotlib.pyplot as plt
#
#     N = 5
#     ind = np.arange(N)  # The x locations for the groups
#     width = 0.18  # The width of the bars
#
#     fig = plt.figure()
#     ax = fig.add_subplot(111)
#
#     # Segregate data according to molecule and functional
#     charges = [float(charge[2]) for charge in charges]
#     B3LYP = charges[0:5]
#     BB1K = charges[5:10]
#     PBE = charges[10:15]
#     wB97X_D = charges[15:20]
#
#     # Set group separation
#     rects1 = ax.bar(ind, B3LYP, width)
#     rects2 = ax.bar(ind + width, BB1K, width)
#     rects3 = ax.bar(ind + width * 2, PBE, width)
#     rects4 = ax.bar(ind + width * 3, wB97X_D, width)
#
#     plt.title('Net Charges Across Carbon Atoms')
#     ax.set_ylabel('Net Charges')
#     ax.set_xticks(ind + width)
#     ax.set_xticklabels(('Acetone', 'benzene', 'ethane', 'methane', 'methanol'))
#     ax.legend((rects1[0], rects2[0], rects3[0], rects4[0]), ('B3LYP', 'BB1K', 'PBE', 'wB97X-D'))
#
#     ax.yaxis.grid(which="both", linewidth=0.7)
#
#     plt.show()


# print(gather_charges())
# print(plot_charges())

defaults_dict = {'charge': 0, 'multiplicity': 1,
                 'bonds engine': 'psi4', 'charges engine': 'chargemol',
                 'ddec version': 6, 'geometric': True, 'solvent': False,
                 'run number': '999', 'config': 'default_config'}


file = 'ethane.pdb'
mol = Ligand(file)
# print(mol)
if defaults_dict['bonds engine'] == 'psi4':
    QMengine = PSI4(mol, defaults_dict['config'], defaults_dict['geometric'], defaults_dict['solvent'])

    os.chdir('QUBEKit_2018_10_31_methane_666')

    if defaults_dict['geometric']:
        # print('writing the input files')
        # QMengine.generate_input(0, 1)
        print('extracting the optimized structure')
        mol = QMengine.optimised_structure()
        print(mol)
        # print('now write the hessian input file and run')
        # QMengine.generate_input(0, 1, QM=True)
        # print(mol.get_bond_lengths(QM=True))
        print('extracting hessian')
        mol = QMengine.hessian()
<<<<<<< HEAD
        # mol.hessian = input_data_processing_g09()
        print(mol)
        # def isSymmetric(mat, N):
        #     for i in range(N):
        #         for j in range(N):
        #             if (mat[i,j] != mat[j,i]):
        #                 return False
        #     return True
        # print(isSymmetric(mol.hessian, 15))
        #print(len(mol.hessian))
=======

        print(mol)
        # need to give the vib scalling from the configs folder
        # modified_Seminario_method(0.957, mol)
        def isSymmetric(mat, N):
            for i in range(N):
                for j in range(N):
                    if (mat[i,j] != mat[j,i]):
                        return False
            return True
        print(isSymmetric(mol.hessian, 15))
        print(len(mol.hessian))
>>>>>>> 09b4b22c
        # need to give the vib scalling from the configs folder
        modified_Seminario_method(mol, 0.957)



# QMengine.generate_input(defaults_dict['charge'], defaults_dict['multiplicity'])<|MERGE_RESOLUTION|>--- conflicted
+++ resolved
@@ -2,13 +2,9 @@
 
 from engines import PSI4
 from ligand import Ligand
-<<<<<<< HEAD
 from QUBEKit.modseminario import modified_seminario_method, input_data_processing_g09
 from QUBEKit.modified_Seminario_method import modified_Seminario_method
-=======
 import os
-from QUBEKit.modseminario import modified_seminario_method
->>>>>>> 09b4b22c
 
 
 # def gather_charges():
@@ -112,7 +108,6 @@
         # print(mol.get_bond_lengths(QM=True))
         print('extracting hessian')
         mol = QMengine.hessian()
-<<<<<<< HEAD
         # mol.hessian = input_data_processing_g09()
         print(mol)
         # def isSymmetric(mat, N):
@@ -123,20 +118,7 @@
         #     return True
         # print(isSymmetric(mol.hessian, 15))
         #print(len(mol.hessian))
-=======
 
-        print(mol)
-        # need to give the vib scalling from the configs folder
-        # modified_Seminario_method(0.957, mol)
-        def isSymmetric(mat, N):
-            for i in range(N):
-                for j in range(N):
-                    if (mat[i,j] != mat[j,i]):
-                        return False
-            return True
-        print(isSymmetric(mol.hessian, 15))
-        print(len(mol.hessian))
->>>>>>> 09b4b22c
         # need to give the vib scalling from the configs folder
         modified_Seminario_method(mol, 0.957)
 
