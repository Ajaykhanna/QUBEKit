#! /usr/bin/env python

from engines import PSI4
from ligand import Ligand
from QUBEKit.modseminario import modified_seminario_method

# def gather_charges():
#     """Takes the TheoryTests files and extracts the net charge as a tuple with the molecule + functional
#     For example, opens the benzene_PBE0_001 folder, finds the charges file from DDEC6,
#     finds the net charge from the carbon atoms and finally returns them as:
#     {net charge, benzene_PBE0}
#
#     These charges can then be output to a graph."""
#
#     from operator import itemgetter
#
#     molecules = ['/benzene', '/methane', '/ethane', '/acetone', '/methanol']
#     charges_list = []
#
#     for root, dirs, files in os.walk('./TheoryTests'):
#         for file in files:
#             for i in range(len(molecules)):
#                 if molecules[i] in root:
#                     if file.startswith('DDEC6_even_tempered_net'):
#                         name = file
#                         # print(root + '/' + name)
#                         with open(root + '/' + name, 'r') as charge_file:
#                             net_charge = 0
#                             lines = charge_file.readlines()
#                             for count, line in enumerate(lines):
#                                 if line[0:2] == 'C ':
#                                     net_charge += float(line.split()[4])
#                             # Find average charge
#                             #         net_charge /= (count + 1)
#                         charges_list.append([molecules[i][1:], root.split('_')[-2], round(net_charge, 4)])
#                         # Sort list by molecule
#                         charges_list = sorted(charges_list, key=itemgetter(0))
#                         # Sort list by functional
#                         charges_list = sorted(charges_list, key=itemgetter(1))
#
#     return np.array(charges_list)
#
#
# def plot_charges(charges=gather_charges()):
#
#     import numpy as np
#     import matplotlib.pyplot as plt
#
#     N = 5
#     ind = np.arange(N)  # The x locations for the groups
#     width = 0.18  # The width of the bars
#
#     fig = plt.figure()
#     ax = fig.add_subplot(111)
#
#     # Segregate data according to molecule and functional
#     charges = [float(charge[2]) for charge in charges]
#     B3LYP = charges[0:5]
#     BB1K = charges[5:10]
#     PBE = charges[10:15]
#     wB97X_D = charges[15:20]
#
#     # Set group separation
#     rects1 = ax.bar(ind, B3LYP, width)
#     rects2 = ax.bar(ind + width, BB1K, width)
#     rects3 = ax.bar(ind + width * 2, PBE, width)
#     rects4 = ax.bar(ind + width * 3, wB97X_D, width)
#
#     plt.title('Net Charges Across Carbon Atoms')
#     ax.set_ylabel('Net Charges')
#     ax.set_xticks(ind + width)
#     ax.set_xticklabels(('Acetone', 'benzene', 'ethane', 'methane', 'methanol'))
#     ax.legend((rects1[0], rects2[0], rects3[0], rects4[0]), ('B3LYP', 'BB1K', 'PBE', 'wB97X-D'))
#
#     ax.yaxis.grid(which="both", linewidth=0.7)
#
#     plt.show()


# print(gather_charges())
# print(plot_charges())

defaults_dict = {'charge': 0, 'multiplicity': 1,
                 'bonds engine': 'psi4', 'charges engine': 'chargemol',
                 'ddec version': 6, 'geometric': True, 'solvent': False,
                 'run number': '999', 'config': 'default_config'}


file = 'ethane.pdb'
mol = Ligand(file)
# print(mol)
if defaults_dict['bonds engine'] == 'psi4':
    QMengine = PSI4(mol, defaults_dict['config'], defaults_dict['geometric'], defaults_dict['solvent'])

    #os.chdir('methane_999')

    if defaults_dict['geometric']:
<<<<<<< HEAD
        #print('writing the input files')
        #QMengine.geo_gradiant(0, 1)
        print('extracting the optimized structure')
        mol = mol.read_xyz_geo()
        print(mol)
        #print('now write the hessian input file and run')
        #QMengine.generate_input(0, 1, QM=True)
=======
        # call_geo = Geometric(mol, defaults_dict['config'])
        # print('writing the input files')
        # call_geo.pdb_to_psi4_geo(defaults_dict['charge'], defaults_dict['multiplicity'])
        # print('extracting the optimized structure')
        # mol = mol.read_xyz_geo()
        # print(mol)
        # print('now write the hessian input file and run')
        # QMengine.generate_input(0, 1, QM=True)
>>>>>>> 0a1f4a56
        # print(mol.get_bond_lengths(QM=True))
        print('extracting hessian')
        mol = QMengine.hessian()

<<<<<<< HEAD

        def isSymmetric(mat, N):
            for i in range(N):
                for j in range(N):
                    if (mat[i,j] != mat[j,i]):
                        return False
            return True
        print(isSymmetric(mol.hessian, 15))
        print(len(mol.hessian))
        # need to give the vib scalling from the configs folder
        modified_seminario_method(0.957, mol)

=======
        # print(mol)
        # need to give the vib scalling from the configs folder
        # modified_Seminario_method(0.957, mol)
>>>>>>> 0a1f4a56


# QMengine.generate_input(defaults_dict['charge'], defaults_dict['multiplicity'])<|MERGE_RESOLUTION|>--- conflicted
+++ resolved
@@ -95,7 +95,6 @@
     #os.chdir('methane_999')
 
     if defaults_dict['geometric']:
-<<<<<<< HEAD
         #print('writing the input files')
         #QMengine.geo_gradiant(0, 1)
         print('extracting the optimized structure')
@@ -103,21 +102,9 @@
         print(mol)
         #print('now write the hessian input file and run')
         #QMengine.generate_input(0, 1, QM=True)
-=======
-        # call_geo = Geometric(mol, defaults_dict['config'])
-        # print('writing the input files')
-        # call_geo.pdb_to_psi4_geo(defaults_dict['charge'], defaults_dict['multiplicity'])
-        # print('extracting the optimized structure')
-        # mol = mol.read_xyz_geo()
-        # print(mol)
-        # print('now write the hessian input file and run')
-        # QMengine.generate_input(0, 1, QM=True)
->>>>>>> 0a1f4a56
         # print(mol.get_bond_lengths(QM=True))
         print('extracting hessian')
         mol = QMengine.hessian()
-
-<<<<<<< HEAD
 
         def isSymmetric(mat, N):
             for i in range(N):
@@ -130,11 +117,6 @@
         # need to give the vib scalling from the configs folder
         modified_seminario_method(0.957, mol)
 
-=======
-        # print(mol)
-        # need to give the vib scalling from the configs folder
-        # modified_Seminario_method(0.957, mol)
->>>>>>> 0a1f4a56
 
 
 # QMengine.generate_input(defaults_dict['charge'], defaults_dict['multiplicity'])