--- conflicted
+++ resolved
@@ -262,6 +262,13 @@
 
                 sys.exit()
 
+        def string_to_bool(string):
+            """Convert a string to a bool for argparse use when casting to bool"""
+            if string.lower() in ['true', 't', 'yes']:
+                return True
+            else:
+                return False
+
         intro = ''
         with open(f'{"" if os.path.exists("../README.md") else "../"}../README.md') as readme:
             flag = False
@@ -273,29 +280,8 @@
                 if '## What is QUBEKit' in line:
                     flag = True
 
-<<<<<<< HEAD
-        def string_to_bool(string):
-            """Convert a string to a bool for argparse use when casting to bool"""
-            if string.lower() in ['true', 't', 'yes']:
-                return True
-            else:
-                return False
-
-        # TODO Convert description to just read the intro from the README?
-        parser = argparse.ArgumentParser(
-            prog='QUBEKit', formatter_class=argparse.RawDescriptionHelpFormatter,
-            description="""QUBEKit is a Python 3.6+ based force field derivation toolkit for Linux operating systems.
-Our aims are to allow users to quickly derive molecular mechanics parameters directly from quantum mechanical calculations.
-QUBEKit pulls together multiple pre-existing engines, as well as bespoke methods to produce accurate results with minimal user input.
-QUBEKit aims to use as few parameters as possible while also being highly customisable.""", epilog="""QUBEKit should currently be considered a work in progress.
-While it is stable we are constantly working to improve the code and broaden its compatibility. 
-We use lots of software written by many different people;
-if reporting a bug please (to the best of your ability) make sure it is a bug with QUBEKit and not with a dependency.
-We welcome any suggestions for additions or changes.""")
-=======
         parser = argparse.ArgumentParser(prog='QUBEKit', formatter_class=argparse.RawDescriptionHelpFormatter,
                                          description=intro)
->>>>>>> 6944c604
 
         # Add all of the command line options in the arg parser
         parser.add_argument('-c', '--charge', default=0, type=int, help='Enter the charge of the molecule, default 0.')
@@ -637,7 +623,6 @@
             qceng = QCEngine(molecule, self.all_configs)
             result = qceng.call_qcengine('geometric', 'gradient', input_type='mm')
             # Check if converged and get the geometry
-<<<<<<< HEAD
             if result['success']:
                 # Load all of the frames into the molecules trajectory holder
                 molecule.read_geometric_traj(result['trajectory'])
@@ -647,13 +632,6 @@
                 molecule.write_xyz(input_type='traj', name=f'{molecule.name}_opt')
                 molecule.write_xyz(input_type='qm', name='opt')
 
-=======
-            if traj[-1]['success']:
-                # Convert coordinates from bohr to angstroms
-                geometry = np.array(traj[-1]['molecule']['geometry']) * 0.529177210
-                for i, atom in enumerate(traj[-1]['molecule']['symbols']):
-                    molecule.molecule['qm'].append([atom, geometry[0 + i * 3], geometry[1 + i * 3], geometry[2 + i * 3]])
->>>>>>> 6944c604
             else:
                 sys.exit('Molecule not optimised.')
 
@@ -666,7 +644,7 @@
                 converged = qm_engine.generate_input(input_type='mm', optimise=True, restart=True)
                 restart_count += 1
             if not converged:
-                sys_exit(f'{self.qm["bonds_engine"]} optimisation did not converge after 3 restarts check log file.')
+                sys.exit(f'{self.qm["bonds_engine"]} optimisation did not converge after 3 restarts check log file.')
             # Get the qm optimised structure and the energy
             molecule.molecule['qm'], molecule.qm_energy = qm_engine.optimised_structure()
             # Write out a xyz file for the opt structure
@@ -687,13 +665,9 @@
             qm_engine.generate_input(input_type='qm', hessian=True)
             molecule.hessian = qm_engine.hessian()
 
-<<<<<<< HEAD
         else:
             qceng = QCEngine(molecule, self.all_configs)
             molecule.hessian = qceng.call_qcengine('psi4', 'hessian', input_type='qm')
-=======
-        molecule.hessian = hessian
->>>>>>> 6944c604
 
         append_to_log(f'Hessian calculated using {self.qm["bonds_engine"]}')
 
