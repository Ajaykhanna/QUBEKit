--- conflicted
+++ resolved
@@ -8,11 +8,7 @@
 from QUBEKit.ligand import Ligand
 from QUBEKit.dihedrals import TorsionScan
 from QUBEKit.parametrisation import OpenFF, AnteChamber, XML
-<<<<<<< HEAD
-from QUBEKit.helpers import config_loader, get_mol_data_from_csv, generate_config_csv, append_to_log, pretty_progress, pretty_print
-=======
-from QUBEKit.helpers import get_mol_data_from_csv, generate_config_csv, append_to_log, pretty_progress, Configure
->>>>>>> d1b99fe5
+from QUBEKit.helpers import get_mol_data_from_csv, generate_config_csv, append_to_log, pretty_progress, pretty_print, Configure
 from QUBEKit.decorators import exception_logger_decorator
 
 from sys import argv as cmdline
@@ -53,14 +49,8 @@
         self.log_file = None
         self.dicts_to_print
 
-<<<<<<< HEAD
     start_up_msg = (f'If QUBEKit ever breaks or you would like to view timings and loads of other info, view the log file\n'
                     'Our documentation (README.md) also contains help on handling the various commands for QUBEKit')
-=======
-    start_up_string = (
-        f'If QUBEKit ever breaks or you would like to view timings and loads of other info, view the log file\n'
-        'Our documentation (README.md) also contains help on handling the various commands for QUBEKit')
->>>>>>> d1b99fe5
 
     def __repr__(self):
         return f'{self.__class__.__name__}({self.__dict__!r})'
