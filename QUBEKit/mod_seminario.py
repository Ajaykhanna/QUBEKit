#!/usr/bin/env python3

"""
Module to implement the Modified Seminario Method
Originally written by Alice E. A. Allen, TCM, University of Cambridge
Modified by Joshua T. Horton and rewritten by Chris Ringrose, Newcastle University
Reference using AEA Allen, MC Payne, DJ Cole, J. Chem. Theory Comput. (2018), doi:10.1021/acs.jctc.7b00785
"""

from QUBEKit.utils import constants
from QUBEKit.utils.decorators import for_all_methods, timer_logger

from operator import itemgetter

import numpy as np


class ModSemMaths:
    """Static methods for various mathematical functions relevant to the modified Seminario method."""

    def __repr__(self):
        return f'{self.__class__.__name__}({self.__dict__!r})'

    @staticmethod
    def unit_vector_n(u_bc, u_ab):
        """Calculates unit normal vector which is perpendicular to plane abc."""

        return np.cross(u_bc, u_ab) / np.linalg.norm(np.cross(u_bc, u_ab))

    @staticmethod
    def vector_along_bond(coords, atom_a, atom_b):

        diff_ab = coords[atom_b, :] - coords[atom_a, :]

        return diff_ab / np.linalg.norm(diff_ab)

    @staticmethod
    def u_pa_from_angles(atom_a, atom_b, atom_c, coords):
        """This gives the vector in the plane a, b, c and perpendicular to a to b."""

        u_ab = ModSemMaths.vector_along_bond(coords, atom_a, atom_b)
        u_cb = ModSemMaths.vector_along_bond(coords, atom_c, atom_b)

        u_n = ModSemMaths.unit_vector_n(u_cb, u_ab)

        return ModSemMaths.unit_vector_n(u_n, u_ab)

    @staticmethod
    def dot_product(u_pa, eig_ab):

        return sum(u_pa[i] * eig_ab[i].conjugate() for i in range(3))

    @staticmethod
    def force_constant_bond(atom_a, atom_b, eigenvals, eigenvecs, coords):
        """Force Constant - Equation 10 of Seminario paper - gives force constant for bond."""

        eigenvals_ab = eigenvals[atom_a, atom_b, :]
        eigenvecs_ab = eigenvecs[:, :, atom_a, atom_b]

        unit_vectors_ab = ModSemMaths.vector_along_bond(coords, atom_a, atom_b)

        return -0.5 * sum(eigenvals_ab[i] * abs(np.dot(unit_vectors_ab, eigenvecs_ab[:, i])) for i in range(3))

    @staticmethod
    def force_constant_angle(atom_a, atom_b, atom_c, bond_lens, eigenvals, eigenvecs, coords, scalings):
        """
        Force Constant - Equation 14 of Seminario paper - gives force constant for angle
        (in kcal/mol/rad^2) and equilibrium angle (in degrees).
        """

        u_ab = ModSemMaths.vector_along_bond(coords, atom_a, atom_b)
        u_cb = ModSemMaths.vector_along_bond(coords, atom_c, atom_b)

        bond_len_ab = bond_lens[atom_a, atom_b]
        eigenvals_ab = eigenvals[atom_a, atom_b, :]
        eigenvecs_ab = eigenvecs[0:3, 0:3, atom_a, atom_b]

        bond_len_bc = bond_lens[atom_b, atom_c]
        eigenvals_cb = eigenvals[atom_c, atom_b, :]
        eigenvecs_cb = eigenvecs[0:3, 0:3, atom_c, atom_b]

        # Normal vector to angle plane found
        u_n = ModSemMaths.unit_vector_n(u_cb, u_ab)

        if abs(sum(u_cb - u_ab)) < 0.01 or (1.99 < abs(sum(u_cb - u_ab)) < 2.01):
            # Scalings are set to 1.
            k_theta, theta_0 = ModSemMaths.f_c_a_special_case(
                u_ab, u_cb, [bond_len_ab, bond_len_bc], [eigenvals_ab, eigenvals_cb], [eigenvecs_ab, eigenvecs_cb])

        else:
            u_pa = ModSemMaths.unit_vector_n(u_n, u_ab)
            u_pc = ModSemMaths.unit_vector_n(u_cb, u_n)

            # Scaling due to additional angles - Modified Seminario Part
            sum_first = sum(eigenvals_ab[i] * abs(ModSemMaths.dot_product(u_pa, eigenvecs_ab[:, i])) for i in range(3)) / scalings[0]
            sum_second = sum(eigenvals_cb[i] * abs(ModSemMaths.dot_product(u_pc, eigenvecs_cb[:, i])) for i in range(3)) / scalings[1]

            # Added as two springs in series
            k_theta = (1 / ((bond_len_ab ** 2) * sum_first)) + (1 / ((bond_len_bc ** 2) * sum_second))
            k_theta = 1 / k_theta

            # Change to OPLS form
            k_theta = abs(k_theta * 0.5)

            # Equilibrium Angle
            theta_0 = np.degrees(np.arccos(np.dot(u_ab, u_cb)))

        return k_theta, theta_0

    @staticmethod
    def f_c_a_special_case(u_ab, u_cb, bond_lens, eigenvals, eigenvecs):
        """
        Force constant angle special case, for example nitrile groups.
        This is for when the bond is linear, and therefore cannot be sampled around in the same way.
        The perpendicular vector is not defined for a linear bond.
        """

        # Number of samples around the bond.
        n_samples = 200
        k_theta_array = np.zeros(n_samples)

        for theta in range(n_samples):

            u_n = [np.sin(theta) * np.cos(theta), np.sin(theta) * np.sin(theta), np.cos(theta)]

            u_pa = ModSemMaths.unit_vector_n(u_n, u_ab)
            u_pc = ModSemMaths.unit_vector_n(u_cb, u_n)

            sum_first = sum(eigenvals[0][i] * abs(ModSemMaths.dot_product(u_pa, eigenvecs[0][:, i])) for i in range(3))
            sum_second = sum(eigenvals[1][i] * abs(ModSemMaths.dot_product(u_pc, eigenvecs[1][:, i])) for i in range(3))

            k_theta_i = (1 / ((bond_lens[0] ** 2) * sum_first)) + (1 / ((bond_lens[1] ** 2) * sum_second))
            k_theta_i = 1 / k_theta_i

            k_theta_array[theta] = abs(k_theta_i * 0.5)

        k_theta = np.average(k_theta_array)
        theta_0 = np.degrees(np.arccos(np.dot(u_ab, u_cb)))

        return k_theta, theta_0


@for_all_methods(timer_logger)
class ModSeminario:

    def __init__(self, molecule):

        self.molecule = molecule
        self.atoms = self.molecule.atoms
        self.molecule.HarmonicAngleForce = {}
        self.molecule.HarmonicBondForce = {}

    def __repr__(self):
        return f'{self.__class__.__name__}({self.__dict__!r})'

    def modified_seminario_method(self):
        """
        Calculate the new bond and angle terms after being passed the symmetric Hessian and
        optimised molecule coordinates.
        """

        coords = [atom[j] for atom in self.molecule.coords['qm'] for j in range(3)]
        size_mol = len(self.atoms)
        coords = np.reshape(coords, (size_mol, 3))
        hessian = self.molecule.hessian

        # Find bond lengths and create empty matrix of correct size.
        bond_lens = np.zeros((size_mol, size_mol))

        eigenvecs = np.empty((3, 3, size_mol, size_mol), dtype=complex)
        eigenvals = np.empty((size_mol, size_mol, 3), dtype=complex)

        for i in range(size_mol):
            for j in range(size_mol):
                diff_i_j = coords[i, :] - coords[j, :]
                bond_lens[i][j] = np.linalg.norm(diff_i_j)

                partial_hessian = hessian[(i * 3):((i + 1) * 3), (j * 3):((j + 1) * 3)]

                eigenvals[i, j, :], eigenvecs[:, :, i, j] = np.linalg.eig(partial_hessian)

        # The bond and angle values are calculated and written to file.
        self.calculate_bonds(self.molecule.topology.edges, bond_lens, eigenvals, eigenvecs, coords)
        self.calculate_angles(self.molecule.angles, bond_lens, eigenvals, eigenvecs, coords)

    def calculate_angles(self, angle_list, bond_lens, eigenvals, eigenvecs, coords):
        """Uses the modified Seminario method to find the angle parameters and prints them to file."""

        k_theta, theta_0 = np.zeros(len(angle_list)), np.zeros(len(angle_list))

        # A structure is created with the index giving the central atom of the angle;
        # an array then lists the angles with that central atom.
        # e.g. central_atoms_angles[3] contains an array of angles with central atom 3.

        # Connectivity information for Modified Seminario Method
        central_atoms_angles = []

        for coord in range(len(coords)):
            central_atoms_angles.append([])
            for count, angle in enumerate(angle_list):
                if coord == angle[1]:
                    # For angle abc, atoms a, c are written to array
                    ac_array = [angle[0], angle[2], count]
                    central_atoms_angles[coord].append(ac_array)

                    # For angle abc, atoms c a are written to array
                    ca_array = [angle[2], angle[0], count]
                    central_atoms_angles[coord].append(ca_array)

        # Sort rows by atom number
        for coord in range(len(coords)):
            central_atoms_angles[coord] = sorted(central_atoms_angles[coord], key=itemgetter(0))

        # Find normals u_pa for each angle
        unit_pa_all_angles = []

        for i in range(len(central_atoms_angles)):
            unit_pa_all_angles.append([])
            for j in range(len(central_atoms_angles[i])):
                # For the angle at central_atoms_angles[i][j,:] the u_pa value is found for plane abc and bond ab,
                # where abc corresponds to the order of the arguments. This is why the reverse order was also added.
                unit_pa_all_angles[i].append(ModSemMaths.u_pa_from_angles(central_atoms_angles[i][j][0], i, central_atoms_angles[i][j][1], coords))

        # Finds the contributing factors from the other angle terms
        scaling_factor_all_angles = []

        for i in range(len(central_atoms_angles)):
            scaling_factor_all_angles.append([])
            for j in range(len(central_atoms_angles[i])):
                n = m = 1
                angles_around = extra_contribs = 0
                scaling_factor_all_angles[i].append([0, 0])

                # Position in angle list
                scaling_factor_all_angles[i][j][1] = central_atoms_angles[i][j][2]

                # Goes through the list of angles with the same central atom, then computes the term needed for MSM.

                # Forwards direction, finds the same bonds with the central atom i
                while ((j + n) < len(central_atoms_angles[i])) and central_atoms_angles[i][j][0] == central_atoms_angles[i][j + n][0]:
                    extra_contribs += (abs(np.dot(unit_pa_all_angles[i][j][:], unit_pa_all_angles[i][j + n][:]))) ** 2
                    n += 1
                    angles_around += 1

                # Backwards direction, finds the same bonds with the central atom i
                while ((j - m) >= 0) and central_atoms_angles[i][j][0] == central_atoms_angles[i][j - m][0]:
                    extra_contribs += (abs(np.dot(unit_pa_all_angles[i][j][:], unit_pa_all_angles[i][j - m][:]))) ** 2
                    m += 1
                    angles_around += 1

                scaling_factor_all_angles[i][j][0] = 1
                if n != 1 or m != 1:
                    # Finds the mean value of the additional contribution
                    scaling_factor_all_angles[i][j][0] += (extra_contribs / (m + n - 2))

        scaling_factors_angles_list = [[]] * len(angle_list)

        # Orders the scaling factors according to the angle list
        for i in range(len(central_atoms_angles)):
            for j in range(len(central_atoms_angles[i])):
                scaling_factors_angles_list[scaling_factor_all_angles[i][j][1]].append(scaling_factor_all_angles[i][j][0])

        # Used to find average values
        unique_values_angles = []

        conversion = constants.KCAL_TO_KJ * 2

<<<<<<< HEAD
        with open('Modified_Seminario_Angles.txt', 'w') as angle_file:
=======
        with open('Modified_Seminario_Angles.txt', f'{"w" if self.molecule.restart else "a+"}') as angle_file:
>>>>>>> 94fb9fd9

            for i, angle in enumerate(angle_list):
                scalings = [scaling_factors_angles_list[i][0], scaling_factors_angles_list[i][1]]

                # Ensures that there is no difference when the ordering is changed.
                ab_k_theta, ab_theta_0 = ModSemMaths.force_constant_angle(*angle, bond_lens, eigenvals, eigenvecs, coords, scalings)
                ba_k_theta, ba_theta_0 = ModSemMaths.force_constant_angle(*angle[::-1], bond_lens, eigenvals, eigenvecs, coords, scalings[::-1])

                # Vib_scaling takes into account DFT deficiencies / anharmonicity.
                k_theta[i] = (self.molecule.vib_scaling ** 2) * ((ab_k_theta + ba_k_theta) / 2)
                theta_0[i] = (ab_theta_0 + ba_theta_0) / 2

                angle_file.write(f'{self.atoms[angle[0]].name}-{self.atoms[angle[1]].name}-{self.atoms[angle[2]].name}  ')
                angle_file.write(f'{k_theta[i]:.3f}   {theta_0[i]:.3f}   {angle[0]}   {angle[1]}   {angle[2]}\n')

                # Add ModSem values to ligand object.
                self.molecule.HarmonicAngleForce[angle] = [str(theta_0[i] * np.pi / 180), str(k_theta[i] * conversion)]

                unique_values_angles.append([self.atoms[angle[0]].name, self.atoms[angle[1]].name, self.atoms[angle[2]].name, k_theta[i] * conversion, theta_0[i] * np.pi / 180, 1])

        return unique_values_angles

    def calculate_bonds(self, bond_list, bond_lens, eigenvals, eigenvecs, coords):
        """Uses the modified Seminario method to find the bond parameters and print them to file."""

        conversion = constants.KCAL_TO_KJ * 200

        k_b, bond_len_list = np.zeros(len(bond_list)), np.zeros(len(bond_list))

        # Used to find average values
        unique_values_bonds = []

<<<<<<< HEAD
        with open('Modified_Seminario_Bonds.txt', 'w') as bond_file:
=======
        with open('Modified_Seminario_Bonds.txt', f'{"w" if self.molecule.restart else "a+"}') as bond_file:
>>>>>>> 94fb9fd9

            for pos, bond in enumerate(bond_list):
                ab = ModSemMaths.force_constant_bond(*bond, eigenvals, eigenvecs, coords)
                ba = ModSemMaths.force_constant_bond(*bond[::-1], eigenvals, eigenvecs, coords)

                # Order of bonds sometimes causes slight differences; find the mean and apply vib_scaling.
                k_b[pos] = np.real((ab + ba) / 2) * (self.molecule.vib_scaling ** 2)

                bond_len_list[pos] = bond_lens[bond]
                bond_file.write(f'{self.atoms[bond[0]].name}-{self.atoms[bond[1]].name}  ')
                bond_file.write(f'{k_b[pos]:.3f}   {bond_len_list[pos]:.3f}   {bond[0]}   {bond[1]}\n')

                # Add ModSem values to ligand object.
                self.molecule.HarmonicBondForce[bond] = [str(bond_len_list[pos] / 10), str(conversion * k_b[pos])]

                unique_values_bonds.append([self.atoms[bond[0]].name, self.atoms[bond[1]].name, k_b[pos] * conversion, bond_len_list[pos] / 10, 1])

        return unique_values_bonds<|MERGE_RESOLUTION|>--- conflicted
+++ resolved
@@ -265,11 +265,7 @@
 
         conversion = constants.KCAL_TO_KJ * 2
 
-<<<<<<< HEAD
-        with open('Modified_Seminario_Angles.txt', 'w') as angle_file:
-=======
         with open('Modified_Seminario_Angles.txt', f'{"w" if self.molecule.restart else "a+"}') as angle_file:
->>>>>>> 94fb9fd9
 
             for i, angle in enumerate(angle_list):
                 scalings = [scaling_factors_angles_list[i][0], scaling_factors_angles_list[i][1]]
@@ -302,11 +298,7 @@
         # Used to find average values
         unique_values_bonds = []
 
-<<<<<<< HEAD
-        with open('Modified_Seminario_Bonds.txt', 'w') as bond_file:
-=======
         with open('Modified_Seminario_Bonds.txt', f'{"w" if self.molecule.restart else "a+"}') as bond_file:
->>>>>>> 94fb9fd9
 
             for pos, bond in enumerate(bond_list):
                 ab = ModSemMaths.force_constant_bond(*bond, eigenvals, eigenvecs, coords)
