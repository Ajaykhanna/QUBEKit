--- conflicted
+++ resolved
@@ -14,12 +14,7 @@
 from openforcefield.typing.engines.smirnoff import ForceField
 from openforcefield.utils import get_data_filename, generateTopologyFromOEMol
 
-<<<<<<< HEAD
-
-# TODO Users should be able to just install ONE of the necessary parameters methods and not worry about needing the others too.
-=======
 # TODO Users should be able to just install ONE of the necessary parametrisation methods and not worry about needing the others too.
->>>>>>> 6e774e13
 #   Is there a nice way of doing this other than try: import <module>; except ImportError: pass ?
 
 
@@ -92,13 +87,8 @@
 
         # Extract all angle data
         for Angle in in_root.iter('Angle'):
-<<<<<<< HEAD
-            self.molecule.HarmonicAngleForce[int(Angle.get('p1')), int(Angle.get('p2')), int(Angle.get('p3'))] = [
-                Angle.get('a'), Angle.get('k')]
-=======
             angle = int(Angle.get('p1')), int(Angle.get('p2')), int(Angle.get('p3'))
             self.molecule.HarmonicAngleForce[angle] = [Angle.get('a'), Angle.get('k')]
->>>>>>> 6e774e13
 
         # Extract all non-bonded data
         i = 0
@@ -108,7 +98,6 @@
                 i += 1
 
         # Extract all of the torsion data
-<<<<<<< HEAD
         phases = ['0', '3.141592653589793', '0', '3.141592653589793']
         for Torsion in in_root.iter('Torsion'):
             tor_string_forward = tuple(int(Torsion.get(f'p{i}')) for i in range(1, 5))
@@ -146,44 +135,7 @@
         # sort by periodicity using lambda function
         for key in self.molecule.PeriodicTorsionForce.keys():
             self.molecule.PeriodicTorsionForce[key].sort(key=lambda x: x[0])
-=======
-        phases = ['0', str(pi), '0', str(pi)]
-
-        for Torsion in in_root.iter('Torsion'):
-
-            tor_string_forward = (int(Torsion.get('p1')), int(Torsion.get('p2')), int(Torsion.get('p3')), int(Torsion.get('p4')))
-            tor_string_back = tuple(reversed(tor_string_forward))
-
-            if tor_string_forward in self.molecule.PeriodicTorsionForce:
-                self.molecule.PeriodicTorsionForce[tor_string_forward].append([Torsion.get('periodicity'), Torsion.get('k'),
-                                                                               Torsion.get('phase')])
-
-            elif tor_string_back in self.molecule.PeriodicTorsionForce:
-                self.molecule.PeriodicTorsionForce[tor_string_back].append([Torsion.get('periodicity'), Torsion.get('k'),
-                                                                            Torsion.get('phase')])
-
-            else:
-                self.molecule.PeriodicTorsionForce[tor_string_forward] = [[Torsion.get('periodicity'), Torsion.get('k'),
-                                                                           Torsion.get('phase')]]
-
-        # Fill in all blank phases of the Torsions
-        for val in self.molecule.PeriodicTorsionForce.values():
-
-            v_ns = ['1', '2', '3', '4']
-
-            if len(val) < 4:
-
-                # Add the missing terms from the torsion force
-                for force in val:
-                    v_ns.remove(force[0])
-
-                for i in v_ns:
-                    val.append([i, '0', phases[int(i) - 1]])
-
-        # Sort by periodicity using lambda function
-        for val in self.molecule.PeriodicTorsionForce.values():
-            val.sort(key=lambda x: x[0])
->>>>>>> 6e774e13
+
 
         # now we need to tag the proper and improper torsions and reorder them so the first atom is the central
         improper_torsions = OrderedDict()
