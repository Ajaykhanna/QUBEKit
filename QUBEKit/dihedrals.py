--- conflicted
+++ resolved
@@ -12,10 +12,6 @@
 import matplotlib.pyplot as plt
 import numpy as np
 from scipy.optimize import minimize
-<<<<<<< HEAD
-
-=======
->>>>>>> b24dbaad
 
 
 @for_all_methods(timer_logger)
@@ -72,11 +68,6 @@
         elif len(self.scan_mol.rotatable) == 1:
             print('One rotatable torsion found')
             self.scan_mol.scan_order = self.scan_mol.rotatable
-
-        # TODO Is this necessary now?
-        elif len(self.scan_mol.rotatable) == 0:
-            print('No rotatable torsions found in the molecule')
-            self.scan_mol.scan_order = []
 
         # If we have a QUBE_torsions.txt file get the scan order from there
         elif file:
