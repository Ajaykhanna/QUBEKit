--- conflicted
+++ resolved
@@ -1,9 +1,5 @@
 #!/usr/bin/env python3
 
-<<<<<<< HEAD
-=======
-
->>>>>>> be47b79d
 from QUBEKit.decorators import timer_logger, for_all_methods
 from QUBEKit.engines import PSI4, OpenMM, Gaussian
 
