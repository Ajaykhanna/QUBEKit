--- conflicted
+++ resolved
@@ -313,19 +313,11 @@
         # If some atom names aren't unique
         if len(set(atom_names)) < len(atom_names):
             # Change the atom name only; everything else is the same as it was.
-<<<<<<< HEAD
-            self.atoms = [Atom(atomic_number=self.atoms[i].atomic_number,
-                               atom_index=self.atoms[i].atom_index,
-                               atom_name=f'{self.atoms[i].atomic_symbol}{i}',
-                               partial_charge=self.atoms[i].partial_charge,
-                               formal_charge=self.atoms[i].formal_charge) for i, atom in enumerate(self.atoms)]
-=======
             self.atoms = [Atom(atomic_number=atom.atomic_number,
                                atom_index=atom.atom_index,
                                atom_name=f'{atom.atomic_symbol}{i}',
                                partial_charge=atom.partial_charge,
                                formal_charge=atom.formal_charge) for i, atom in enumerate(self.atoms)]
->>>>>>> c4132108
 
     # TODO add mol file reader
     def mol_from_rdkit(self, rdkit_molecule, input_type='input'):
@@ -413,11 +405,7 @@
                     atomic_symbol = str(line.split()[2])[:-1]
                     atomic_symbol = re.sub('[0-9]+', '', atomic_symbol)
 
-<<<<<<< HEAD
-                atomic_number = Element().number(element.title())
-=======
                 atomic_number = Element().number(atomic_symbol)
->>>>>>> c4132108
                 # Now instance the qube atom
                 qube_atom = Atom(atomic_number, atom_count, atom_name)
                 self.atoms.append(qube_atom)
